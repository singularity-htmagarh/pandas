--- conflicted
+++ resolved
@@ -93,7 +93,6 @@
   - Added a more informative error message when plot arguments contain
     overlapping color and style arguments (:issue:`4402`)
   - Significant table writing performance improvements in ``HDFStore``
-<<<<<<< HEAD
   - JSON date serialisation now performed in low-level C code.
   - Add ``drop_level`` argument to xs (:issue:`4180`)
   - Can now resample a DataFrame with ohlc (:issue:`2320`)
@@ -157,19 +156,14 @@
     that cannot be concatenated (:issue:`4608`).
   - Add ``halflife`` option to exponentially weighted moving functions (PR
     :issue:`4998`)
+  - ``to_dict`` now takes ``records`` as a possible outtype.  Returns an array
+    of column-keyed dictionaries. (:pullrequest:`4936`)
 
 API Changes
 ~~~~~~~~~~~
 
   - ``DataFrame.reindex()`` and forward/backward filling now raises ValueError
     if either index is not monotonic (:issue: `4483`, :issue: `4484`).
-=======
-  - ``to_dict`` now takes ``records`` as a possible outtype.  Returns an array
-    of column-keyed dictionaries. (:pullrequest:`4936`)
-
-**API Changes**
-
->>>>>>> ca6475d8
   - ``pandas`` now is Python 2/3 compatible without the need for 2to3 thanks to
     @jtratner. As a result, pandas now uses iterators more extensively. This
     also led to the introduction of substantive parts of the Benjamin
