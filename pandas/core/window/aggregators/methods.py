--- conflicted
+++ resolved
@@ -1,12 +1,9 @@
-<<<<<<< HEAD
-from typing import Callable
-=======
 """
 Implementation of the rolling aggregations using njit methods.
 This implementation mimics what we currently do in cython except the
 calculation of window bounds is independent of the aggregation routine.
 """
->>>>>>> f05c33a3
+from typing import Callable
 
 import numba
 import numpy as np
