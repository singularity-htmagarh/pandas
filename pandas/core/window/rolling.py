--- conflicted
+++ resolved
@@ -403,11 +403,7 @@
         self,
         func: Union[str, Callable],
         name: Optional[str] = None,
-<<<<<<< HEAD
-        window: Optional[Union[int]] = None,
-=======
         window: Optional[int] = None,
->>>>>>> 76eb3ef6
         center: Optional[bool] = None,
         check_minp: Optional[Callable] = None,
         **kwargs
@@ -1203,10 +1199,7 @@
 
     def mean(self, *args, **kwargs):
         nv.validate_window_func("mean", args, kwargs)
-<<<<<<< HEAD
-=======
         kwargs["use_numba"] = True
->>>>>>> 76eb3ef6
         return self._apply(methods.rolling_mean, "mean", **kwargs)
 
     _shared_docs["median"] = dedent(
