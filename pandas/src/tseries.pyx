cimport numpy as np
cimport cython

from numpy cimport *

from cpython cimport (PyDict_New, PyDict_GetItem, PyDict_SetItem,
                      PyDict_Contains, PyDict_Keys,
                      Py_INCREF, PyTuple_SET_ITEM,
                      PyTuple_SetItem,
                      PyTuple_New)
from cpython cimport PyFloat_Check
cimport cpython

import numpy as np
isnan = np.isnan
cdef double NaN = <double> np.NaN
cdef double nan = NaN

from datetime import datetime as pydatetime

# this is our datetime.pxd
from datetime cimport *

from khash cimport *

cdef inline int int_max(int a, int b): return a if a >= b else b
cdef inline int int_min(int a, int b): return a if a <= b else b

ctypedef unsigned char UChar

cimport util
from util cimport is_array, _checknull, _checknan

cdef extern from "math.h":
    double sqrt(double x)
    double fabs(double)

# import datetime C API
PyDateTime_IMPORT

# initialize numpy
import_array()
import_ufunc()

cpdef map_indices_list(list index):
    '''
    Produce a dict mapping the values of the input array to their respective
    locations.

    Example:
        array(['hi', 'there']) --> {'hi' : 0 , 'there' : 1}

    Better to do this with Cython because of the enormous speed boost.
    '''
    cdef Py_ssize_t i, length
    cdef dict result = {}

    length = len(index)

    for i from 0 <= i < length:
        result[index[i]] = i

    return result


from libc.stdlib cimport malloc, free

NaT = util.get_nat()

def ismember(ndarray arr, set values):
    '''
    Checks whether

    Parameters
    ----------
    arr : ndarray
    values : set

    Returns
    -------
    ismember : ndarray (boolean dtype)
    '''
    cdef:
        Py_ssize_t i, n
        flatiter it
        ndarray[uint8_t] result
        object val

    it = <flatiter> PyArray_IterNew(arr)
    n = len(arr)
    result = np.empty(n, dtype=np.uint8)
    for i in range(n):
        val = PyArray_GETITEM(arr, PyArray_ITER_DATA(it))
        if val in values:
            result[i] = 1
        else:
            result[i] = 0
        PyArray_ITER_NEXT(it)

    return result.view(np.bool_)

#----------------------------------------------------------------------
# datetime / io related

cdef int _EPOCH_ORD = 719163

from datetime import date as pydate

cdef inline int64_t gmtime(object date):
    cdef int y, m, d, h, mn, s, days

    y = PyDateTime_GET_YEAR(date)
    m = PyDateTime_GET_MONTH(date)
    d = PyDateTime_GET_DAY(date)
    h = PyDateTime_DATE_GET_HOUR(date)
    mn = PyDateTime_DATE_GET_MINUTE(date)
    s = PyDateTime_DATE_GET_SECOND(date)

    days = pydate(y, m, 1).toordinal() - _EPOCH_ORD + d - 1
    return ((<int64_t> (((days * 24 + h) * 60 + mn))) * 60 + s) * 1000

cpdef object to_datetime(int64_t timestamp):
    return pydatetime.utcfromtimestamp(timestamp / 1000.0)

cpdef object to_timestamp(object dt):
    return gmtime(dt)

def array_to_timestamp(ndarray[object, ndim=1] arr):
    cdef int i, n
    cdef ndarray[int64_t, ndim=1] result

    n = len(arr)
    result = np.empty(n, dtype=np.int64)

    for i from 0 <= i < n:
        result[i] = gmtime(arr[i])

    return result

def array_to_datetime(ndarray[int64_t, ndim=1] arr):
    cdef int i, n
    cdef ndarray[object, ndim=1] result

    n = len(arr)
    result = np.empty(n, dtype=object)

    for i from 0 <= i < n:
        result[i] = to_datetime(arr[i])

    return result

#----------------------------------------------------------------------
# isnull / notnull related

cdef double INF = <double> np.inf
cdef double NEGINF = -INF

cpdef checknull(object val):
    if util.is_float_object(val):
        return val != val or val == INF or val == NEGINF
    elif util.is_datetime64_object(val):
        return val.view('i8') == NaT
    elif is_array(val):
        return False
    else:
        return util._checknull(val)


@cython.wraparound(False)
@cython.boundscheck(False)
def isnullobj(ndarray[object] arr):
    cdef Py_ssize_t i, n
    cdef object val
    cdef ndarray[uint8_t] result

    n = len(arr)
    result = np.zeros(n, dtype=np.uint8)
    for i from 0 <= i < n:
        result[i] = util._checknull(arr[i])
    return result.view(np.bool_)


@cython.wraparound(False)
@cython.boundscheck(False)
def isnullobj2d(ndarray[object, ndim=2] arr):
    cdef Py_ssize_t i, j, n, m
    cdef object val
    cdef ndarray[uint8_t, ndim=2] result

    n, m = (<object> arr).shape
    result = np.zeros((n, m), dtype=np.uint8)
    for i from 0 <= i < n:
        for j from 0 <= j < m:
            val = arr[i, j]
            if checknull(val):
                result[i, j] = 1
    return result.view(np.bool_)

def list_to_object_array(list obj):
    '''
    Convert list to object ndarray. Seriously can't believe I had to write this
    function
    '''
    cdef:
        Py_ssize_t i, n
        ndarray[object] arr

    n = len(obj)
    arr = np.empty(n, dtype=object)

    for i from 0 <= i < n:
        arr[i] = obj[i]

    return arr


@cython.wraparound(False)
@cython.boundscheck(False)
def fast_unique(ndarray[object] values):
    cdef:
        Py_ssize_t i, n = len(values)
        list uniques = []
        dict table = {}
        object val, stub = 0

    for i from 0 <= i < n:
        val = values[i]
        if val not in table:
            table[val] = stub
            uniques.append(val)
    try:
        uniques.sort()
    except Exception:
        pass

    return uniques

@cython.wraparound(False)
@cython.boundscheck(False)
def fast_unique_multiple(list arrays):
    cdef:
        ndarray[object] buf
        Py_ssize_t k = len(arrays)
        Py_ssize_t i, j, n
        list uniques = []
        dict table = {}
        object val, stub = 0

    for i from 0 <= i < k:
        buf = arrays[i]
        n = len(buf)
        for j from 0 <= j < n:
            val = buf[j]
            if val not in table:
                table[val] = stub
                uniques.append(val)
    try:
        uniques.sort()
    except Exception:
        pass

    return uniques

@cython.wraparound(False)
@cython.boundscheck(False)
def fast_unique_multiple_list(list lists):
    cdef:
        list buf
        Py_ssize_t k = len(lists)
        Py_ssize_t i, j, n
        list uniques = []
        dict table = {}
        object val, stub = 0

    for i from 0 <= i < k:
        buf = lists[i]
        n = len(buf)
        for j from 0 <= j < n:
            val = buf[j]
            if val not in table:
                table[val] = stub
                uniques.append(val)
    try:
        uniques.sort()
    except Exception:
        pass

    return uniques

@cython.wraparound(False)
@cython.boundscheck(False)
def fast_unique_multiple_list_gen(object gen):
    cdef:
        list buf
        Py_ssize_t j, n
        list uniques = []
        dict table = {}
        object val, stub = 0

    for buf in gen:
        n = len(buf)
        for j from 0 <= j < n:
            val = buf[j]
            if val not in table:
                table[val] = stub
                uniques.append(val)

    try:
        uniques.sort()
    except Exception:
        pass

    return uniques

@cython.wraparound(False)
@cython.boundscheck(False)
def dicts_to_array(list dicts, list columns):
    cdef:
        Py_ssize_t i, j, k, n
        ndarray[object, ndim=2] result
        dict row
        object col, onan = np.nan

    k = len(columns)
    n = len(dicts)

    result = np.empty((n, k), dtype='O')

    for i in range(n):
        row = dicts[i]
        for j in range(k):
            col = columns[j]
            if col in row:
                result[i, j] = row[col]
            else:
                result[i, j] = onan

    return result


def fast_zip(list ndarrays):
    '''
    For zipping multiple ndarrays into an ndarray of tuples
    '''
    cdef:
        Py_ssize_t i, j, k, n
        ndarray[object] result
        flatiter it
        object val, tup

    k = len(ndarrays)
    n = len(ndarrays[0])

    result = np.empty(n, dtype=object)

    # initialize tuples on first pass
    arr = ndarrays[0]
    it = <flatiter> PyArray_IterNew(arr)
    for i in range(n):
        val = PyArray_GETITEM(arr, PyArray_ITER_DATA(it))
        tup = PyTuple_New(k)

        PyTuple_SET_ITEM(tup, 0, val)
        Py_INCREF(val)
        result[i] = tup
        PyArray_ITER_NEXT(it)

    for j in range(1, k):
        arr = ndarrays[j]
        it = <flatiter> PyArray_IterNew(arr)
        if len(arr) != n:
            raise ValueError('all arrays but be same length')

        for i in range(n):
            val = PyArray_GETITEM(arr, PyArray_ITER_DATA(it))
            PyTuple_SET_ITEM(result[i], j, val)
            Py_INCREF(val)
            PyArray_ITER_NEXT(it)

    return result

def has_infs_f4(ndarray[float32_t] arr):
    cdef:
        Py_ssize_t i, n = len(arr)
        float32_t inf, neginf, val

    inf = np.inf
    neginf = -inf

    for i in range(n):
        val = arr[i]
        if val == inf or val == neginf:
            return True
    return False

def has_infs_f8(ndarray[float64_t] arr):
    cdef:
        Py_ssize_t i, n = len(arr)
        float64_t inf, neginf, val

    inf = np.inf
    neginf = -inf

    for i in range(n):
        val = arr[i]
        if val == inf or val == neginf:
            return True
    return False

def convert_timestamps(ndarray values):
    cdef:
        object val, f, result
        dict cache = {}
        Py_ssize_t i, n = len(values)
        ndarray[object] out

    # for HDFStore, a bit temporary but...

    from datetime import datetime
    f = datetime.fromtimestamp

    out = np.empty(n, dtype='O')

    for i in range(n):
        val = util.get_value_1d(values, i)
        if val in cache:
            out[i] = cache[val]
        else:
            cache[val] = out[i] = f(val)

    return out

def maybe_booleans_to_slice(ndarray[uint8_t, cast=True] mask):
    cdef:
        Py_ssize_t i, n = len(mask)
        Py_ssize_t start, end
        bint started = 0, finished = 0

    for i in range(n):
        if mask[i]:
            if finished:
                return mask
            if not started:
                started = 1
                start = i
        else:
            if finished:
                continue

            if started:
                end = i
                finished = 1

    return slice(start, end)


@cython.wraparound(False)
@cython.boundscheck(False)
def scalar_compare(ndarray[object] values, object val, object op):
    import operator
    cdef:
        Py_ssize_t i, n = len(values)
        ndarray[uint8_t, cast=True] result
        int flag
        object x

    if op is operator.lt:
        flag = cpython.Py_LT
    elif op is operator.le:
        flag = cpython.Py_LE
    elif op is operator.gt:
        flag = cpython.Py_GT
    elif op is operator.ge:
        flag = cpython.Py_GE
    elif op is operator.eq:
        flag = cpython.Py_EQ
    elif op is operator.ne:
        flag = cpython.Py_NE
    else:
        raise ValueError('Unrecognized operator')

    result = np.empty(n, dtype=bool).view(np.uint8)

<<<<<<< HEAD
    for i in range(n):
        x = values[i]
        if util._checknull(x):
            result[i] = x
        else:
            result[i] = cpython.PyObject_RichCompareBool(x, val, flag)
=======
    if flag == cpython.Py_NE:
        for i in range(n):
            x = values[i]
            if _checknull(x):
                result[i] = True
            else:
                result[i] = cpython.PyObject_RichCompareBool(x, val, flag)
    else:
        for i in range(n):
            x = values[i]
            if _checknull(x):
                result[i] = False
            else:
                result[i] = cpython.PyObject_RichCompareBool(x, val, flag)
>>>>>>> 9d094939

    return result.view(bool)

@cython.wraparound(False)
@cython.boundscheck(False)
def vec_compare(ndarray[object] left, ndarray[object] right, object op):
    import operator
    cdef:
        Py_ssize_t i, n = len(left)
        ndarray[uint8_t, cast=True] result
        int flag

    if n != len(right):
        raise ValueError('Arrays were different lengths: %d vs %d'
                         % (n, len(right)))

    if op is operator.lt:
        flag = cpython.Py_LT
    elif op is operator.le:
        flag = cpython.Py_LE
    elif op is operator.gt:
        flag = cpython.Py_GT
    elif op is operator.ge:
        flag = cpython.Py_GE
    elif op is operator.eq:
        flag = cpython.Py_EQ
    elif op is operator.ne:
        flag = cpython.Py_NE
    else:
        raise ValueError('Unrecognized operator')

    result = np.empty(n, dtype=bool).view(np.uint8)

<<<<<<< HEAD
    for i in range(n):
        x = left[i]
        y = right[i]
        try:
            result[i] = cpython.PyObject_RichCompareBool(x, y, flag)
        except TypeError:
            if util._checknull(x):
                result[i] = x
            elif util._checknull(y):
                result[i] = y
=======
    if flag == cpython.Py_NE:
        for i in range(n):
            x = left[i]
            y = right[i]

            if _checknull(x) or _checknull(y):
                result[i] = True
>>>>>>> 9d094939
            else:
                result[i] = cpython.PyObject_RichCompareBool(x, y, flag)
    else:
        for i in range(n):
            x = left[i]
            y = right[i]

            if _checknull(x) or _checknull(y):
                result[i] = False
            else:
                result[i] = cpython.PyObject_RichCompareBool(x, y, flag)

    return result.view(bool)


@cython.wraparound(False)
@cython.boundscheck(False)
def scalar_binop(ndarray[object] values, object val, object op):
    cdef:
        Py_ssize_t i, n = len(values)
        ndarray[object] result
        object x

    result = np.empty(n, dtype=object)

    for i in range(n):
        x = values[i]
        if util._checknull(x):
            result[i] = x
        else:
            result[i] = op(x, val)

    return maybe_convert_bool(result)

@cython.wraparound(False)
@cython.boundscheck(False)
def vec_binop(ndarray[object] left, ndarray[object] right, object op):
    cdef:
        Py_ssize_t i, n = len(left)
        ndarray[object] result

    if n != len(right):
        raise ValueError('Arrays were different lengths: %d vs %d'
                         % (n, len(right)))

    result = np.empty(n, dtype=object)

    for i in range(n):
        x = left[i]
        y = right[i]
        try:
            result[i] = op(x, y)
        except TypeError:
            if util._checknull(x):
                result[i] = x
            elif util._checknull(y):
                result[i] = y
            else:
                raise

    return maybe_convert_bool(result)


def value_count_int64(ndarray[int64_t] values):
    cdef:
        Py_ssize_t i, n = len(values)
        kh_int64_t *table
        int ret = 0
        list uniques = []

    table = kh_init_int64()
    kh_resize_int64(table, n)

    for i in range(n):
        val = values[i]
        k = kh_get_int64(table, val)
        if k != table.n_buckets:
            table.vals[k] += 1
        else:
            k = kh_put_int64(table, val, &ret)
            table.vals[k] = 1

    # for (k = kh_begin(h); k != kh_end(h); ++k)
    # 	if (kh_exist(h, k)) kh_value(h, k) = 1;
    i = 0
    result_keys = np.empty(table.n_occupied, dtype=np.int64)
    result_counts = np.zeros(table.n_occupied, dtype=np.int64)
    for k in range(table.n_buckets):
        if kh_exist_int64(table, k):
            result_keys[i] = table.keys[k]
            result_counts[i] = table.vals[k]
            i += 1
    kh_destroy_int64(table)

    return result_keys, result_counts

include "hashtable.pyx"
include "datetime.pyx"
include "skiplist.pyx"
include "groupby.pyx"
include "moments.pyx"
include "reindex.pyx"
include "generated.pyx"
include "reduce.pyx"
include "stats.pyx"
include "properties.pyx"
include "inference.pyx"
include "internals.pyx"
include "join.pyx"<|MERGE_RESOLUTION|>--- conflicted
+++ resolved
@@ -481,14 +481,6 @@
 
     result = np.empty(n, dtype=bool).view(np.uint8)
 
-<<<<<<< HEAD
-    for i in range(n):
-        x = values[i]
-        if util._checknull(x):
-            result[i] = x
-        else:
-            result[i] = cpython.PyObject_RichCompareBool(x, val, flag)
-=======
     if flag == cpython.Py_NE:
         for i in range(n):
             x = values[i]
@@ -503,7 +495,6 @@
                 result[i] = False
             else:
                 result[i] = cpython.PyObject_RichCompareBool(x, val, flag)
->>>>>>> 9d094939
 
     return result.view(bool)
 
@@ -537,18 +528,6 @@
 
     result = np.empty(n, dtype=bool).view(np.uint8)
 
-<<<<<<< HEAD
-    for i in range(n):
-        x = left[i]
-        y = right[i]
-        try:
-            result[i] = cpython.PyObject_RichCompareBool(x, y, flag)
-        except TypeError:
-            if util._checknull(x):
-                result[i] = x
-            elif util._checknull(y):
-                result[i] = y
-=======
     if flag == cpython.Py_NE:
         for i in range(n):
             x = left[i]
@@ -556,7 +535,6 @@
 
             if _checknull(x) or _checknull(y):
                 result[i] = True
->>>>>>> 9d094939
             else:
                 result[i] = cpython.PyObject_RichCompareBool(x, y, flag)
     else:
