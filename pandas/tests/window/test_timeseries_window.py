import numpy as np
import pytest

<<<<<<< HEAD
import pandas.compat as compat

from pandas import DataFrame, Index, Series, Timestamp, date_range, to_datetime
=======
from pandas import (
    DataFrame,
    Index,
    MultiIndex,
    Series,
    Timestamp,
    date_range,
    to_datetime,
)
>>>>>>> 44b86521
import pandas.util.testing as tm

import pandas.tseries.offsets as offsets


class TestRollingTS:

    # rolling time-series friendly
    # xref GH13327

    def setup_method(self, method):

        self.regular = DataFrame(
            {"A": date_range("20130101", periods=5, freq="s"), "B": range(5)}
        ).set_index("A")

        self.ragged = DataFrame({"B": range(5)})
        self.ragged.index = [
            Timestamp("20130101 09:00:00"),
            Timestamp("20130101 09:00:02"),
            Timestamp("20130101 09:00:03"),
            Timestamp("20130101 09:00:05"),
            Timestamp("20130101 09:00:06"),
        ]

    def test_doc_string(self):

        df = DataFrame(
            {"B": [0, 1, 2, np.nan, 4]},
            index=[
                Timestamp("20130101 09:00:00"),
                Timestamp("20130101 09:00:02"),
                Timestamp("20130101 09:00:03"),
                Timestamp("20130101 09:00:05"),
                Timestamp("20130101 09:00:06"),
            ],
        )
        df
        df.rolling("2s").sum()

    def test_valid(self):

        df = self.regular

        # not a valid freq
        with pytest.raises(ValueError):
            df.rolling(window="foobar")

        # not a datetimelike index
        with pytest.raises(ValueError):
            df.reset_index().rolling(window="foobar")

        # non-fixed freqs
        for freq in ["2MS", offsets.MonthBegin(2)]:
            with pytest.raises(ValueError):
                df.rolling(window=freq)

        for freq in ["1D", offsets.Day(2), "2ms"]:
            df.rolling(window=freq)

        # non-integer min_periods
        for minp in [1.0, "foo", np.array([1, 2, 3])]:
            with pytest.raises(ValueError):
                df.rolling(window="1D", min_periods=minp)

        # center is not implemented
        with pytest.raises(NotImplementedError):
            df.rolling(window="1D", center=True)

    def test_on(self):

        df = self.regular

        # not a valid column
        with pytest.raises(ValueError):
            df.rolling(window="2s", on="foobar")

        # column is valid
        df = df.copy()
        df["C"] = date_range("20130101", periods=len(df))
        df.rolling(window="2d", on="C").sum()

        # invalid columns
        with pytest.raises(ValueError):
            df.rolling(window="2d", on="B")

        # ok even though on non-selected
        df.rolling(window="2d", on="C").B.sum()

    def test_monotonic_on(self):

        # on/index must be monotonic
        df = DataFrame(
            {"A": date_range("20130101", periods=5, freq="s"), "B": range(5)}
        )

        assert df.A.is_monotonic
        df.rolling("2s", on="A").sum()

        df = df.set_index("A")
        assert df.index.is_monotonic
        df.rolling("2s").sum()

    def test_non_monotonic_on(self):
        # GH 19248
        df = DataFrame(
            {"A": date_range("20130101", periods=5, freq="s"), "B": range(5)}
        )
        df = df.set_index("A")
        non_monotonic_index = df.index.to_list()
        non_monotonic_index[0] = non_monotonic_index[3]
        df.index = non_monotonic_index

        assert not df.index.is_monotonic

        with pytest.raises(ValueError):
            df.rolling("2s").sum()

        df = df.reset_index()
        with pytest.raises(ValueError):
            df.rolling("2s", on="A").sum()

    def test_frame_on(self):

        df = DataFrame(
            {"B": range(5), "C": date_range("20130101 09:00:00", periods=5, freq="3s")}
        )

        df["A"] = [
            Timestamp("20130101 09:00:00"),
            Timestamp("20130101 09:00:02"),
            Timestamp("20130101 09:00:03"),
            Timestamp("20130101 09:00:05"),
            Timestamp("20130101 09:00:06"),
        ]

        # we are doing simulating using 'on'
        expected = df.set_index("A").rolling("2s").B.sum().reset_index(drop=True)

        result = df.rolling("2s", on="A").B.sum()
        tm.assert_series_equal(result, expected)

        # test as a frame
        # we should be ignoring the 'on' as an aggregation column
        # note that the expected is setting, computing, and resetting
        # so the columns need to be switched compared
        # to the actual result where they are ordered as in the
        # original
        expected = (
            df.set_index("A").rolling("2s")[["B"]].sum().reset_index()[["B", "A"]]
        )

        result = df.rolling("2s", on="A")[["B"]].sum()
        tm.assert_frame_equal(result, expected)

    def test_frame_on2(self):

        # using multiple aggregation columns
        df = DataFrame(
            {
                "A": [0, 1, 2, 3, 4],
                "B": [0, 1, 2, np.nan, 4],
                "C": Index(
                    [
                        Timestamp("20130101 09:00:00"),
                        Timestamp("20130101 09:00:02"),
                        Timestamp("20130101 09:00:03"),
                        Timestamp("20130101 09:00:05"),
                        Timestamp("20130101 09:00:06"),
                    ]
                ),
            },
            columns=["A", "C", "B"],
        )

        expected1 = DataFrame(
            {"A": [0.0, 1, 3, 3, 7], "B": [0, 1, 3, np.nan, 4], "C": df["C"]},
            columns=["A", "C", "B"],
        )

        result = df.rolling("2s", on="C").sum()
        expected = expected1
        tm.assert_frame_equal(result, expected)

        expected = Series([0, 1, 3, np.nan, 4], name="B")
        result = df.rolling("2s", on="C").B.sum()
        tm.assert_series_equal(result, expected)

        expected = expected1[["A", "B", "C"]]
        result = df.rolling("2s", on="C")[["A", "B", "C"]].sum()
        tm.assert_frame_equal(result, expected)

    def test_basic_regular(self):

        df = self.regular.copy()

        df.index = date_range("20130101", periods=5, freq="D")
        expected = df.rolling(window=1, min_periods=1).sum()
        result = df.rolling(window="1D").sum()
        tm.assert_frame_equal(result, expected)

        df.index = date_range("20130101", periods=5, freq="2D")
        expected = df.rolling(window=1, min_periods=1).sum()
        result = df.rolling(window="2D", min_periods=1).sum()
        tm.assert_frame_equal(result, expected)

        expected = df.rolling(window=1, min_periods=1).sum()
        result = df.rolling(window="2D", min_periods=1).sum()
        tm.assert_frame_equal(result, expected)

        expected = df.rolling(window=1).sum()
        result = df.rolling(window="2D").sum()
        tm.assert_frame_equal(result, expected)

    def test_min_periods(self):

        # compare for min_periods
        df = self.regular

        # these slightly different
        expected = df.rolling(2, min_periods=1).sum()
        result = df.rolling("2s").sum()
        tm.assert_frame_equal(result, expected)

        expected = df.rolling(2, min_periods=1).sum()
        result = df.rolling("2s", min_periods=1).sum()
        tm.assert_frame_equal(result, expected)

    def test_closed(self):

        # xref GH13965

        df = DataFrame(
            {"A": [1] * 5},
            index=[
                Timestamp("20130101 09:00:01"),
                Timestamp("20130101 09:00:02"),
                Timestamp("20130101 09:00:03"),
                Timestamp("20130101 09:00:04"),
                Timestamp("20130101 09:00:06"),
            ],
        )

        # closed must be 'right', 'left', 'both', 'neither'
        with pytest.raises(ValueError):
            self.regular.rolling(window="2s", closed="blabla")

        expected = df.copy()
        expected["A"] = [1.0, 2, 2, 2, 1]
        result = df.rolling("2s", closed="right").sum()
        tm.assert_frame_equal(result, expected)

        # default should be 'right'
        result = df.rolling("2s").sum()
        tm.assert_frame_equal(result, expected)

        expected = df.copy()
        expected["A"] = [1.0, 2, 3, 3, 2]
        result = df.rolling("2s", closed="both").sum()
        tm.assert_frame_equal(result, expected)

        expected = df.copy()
        expected["A"] = [np.nan, 1.0, 2, 2, 1]
        result = df.rolling("2s", closed="left").sum()
        tm.assert_frame_equal(result, expected)

        expected = df.copy()
        expected["A"] = [np.nan, 1.0, 1, 1, np.nan]
        result = df.rolling("2s", closed="neither").sum()
        tm.assert_frame_equal(result, expected)

    def test_ragged_sum(self):

        df = self.ragged
        result = df.rolling(window="1s", min_periods=1).sum()
        expected = df.copy()
        expected["B"] = [0.0, 1, 2, 3, 4]
        tm.assert_frame_equal(result, expected)

        result = df.rolling(window="2s", min_periods=1).sum()
        expected = df.copy()
        expected["B"] = [0.0, 1, 3, 3, 7]
        tm.assert_frame_equal(result, expected)

        result = df.rolling(window="2s", min_periods=2).sum()
        expected = df.copy()
        expected["B"] = [np.nan, np.nan, 3, np.nan, 7]
        tm.assert_frame_equal(result, expected)

        result = df.rolling(window="3s", min_periods=1).sum()
        expected = df.copy()
        expected["B"] = [0.0, 1, 3, 5, 7]
        tm.assert_frame_equal(result, expected)

        result = df.rolling(window="3s").sum()
        expected = df.copy()
        expected["B"] = [0.0, 1, 3, 5, 7]
        tm.assert_frame_equal(result, expected)

        result = df.rolling(window="4s", min_periods=1).sum()
        expected = df.copy()
        expected["B"] = [0.0, 1, 3, 6, 9]
        tm.assert_frame_equal(result, expected)

        result = df.rolling(window="4s", min_periods=3).sum()
        expected = df.copy()
        expected["B"] = [np.nan, np.nan, 3, 6, 9]
        tm.assert_frame_equal(result, expected)

        result = df.rolling(window="5s", min_periods=1).sum()
        expected = df.copy()
        expected["B"] = [0.0, 1, 3, 6, 10]
        tm.assert_frame_equal(result, expected)

    def test_ragged_mean(self):

        df = self.ragged
        result = df.rolling(window="1s", min_periods=1).mean()
        expected = df.copy()
        expected["B"] = [0.0, 1, 2, 3, 4]
        tm.assert_frame_equal(result, expected)

        result = df.rolling(window="2s", min_periods=1).mean()
        expected = df.copy()
        expected["B"] = [0.0, 1, 1.5, 3.0, 3.5]
        tm.assert_frame_equal(result, expected)

    def test_ragged_median(self):

        df = self.ragged
        result = df.rolling(window="1s", min_periods=1).median()
        expected = df.copy()
        expected["B"] = [0.0, 1, 2, 3, 4]
        tm.assert_frame_equal(result, expected)

        result = df.rolling(window="2s", min_periods=1).median()
        expected = df.copy()
        expected["B"] = [0.0, 1, 1.5, 3.0, 3.5]
        tm.assert_frame_equal(result, expected)

    def test_ragged_quantile(self):

        df = self.ragged
        result = df.rolling(window="1s", min_periods=1).quantile(0.5)
        expected = df.copy()
        expected["B"] = [0.0, 1, 2, 3, 4]
        tm.assert_frame_equal(result, expected)

        result = df.rolling(window="2s", min_periods=1).quantile(0.5)
        expected = df.copy()
        expected["B"] = [0.0, 1, 1.5, 3.0, 3.5]
        tm.assert_frame_equal(result, expected)

    def test_ragged_std(self):

        df = self.ragged
        result = df.rolling(window="1s", min_periods=1).std(ddof=0)
        expected = df.copy()
        expected["B"] = [0.0] * 5
        tm.assert_frame_equal(result, expected)

        result = df.rolling(window="1s", min_periods=1).std(ddof=1)
        expected = df.copy()
        expected["B"] = [np.nan] * 5
        tm.assert_frame_equal(result, expected)

        result = df.rolling(window="3s", min_periods=1).std(ddof=0)
        expected = df.copy()
        expected["B"] = [0.0] + [0.5] * 4
        tm.assert_frame_equal(result, expected)

        result = df.rolling(window="5s", min_periods=1).std(ddof=1)
        expected = df.copy()
        expected["B"] = [np.nan, 0.707107, 1.0, 1.0, 1.290994]
        tm.assert_frame_equal(result, expected)

    def test_ragged_var(self):

        df = self.ragged
        result = df.rolling(window="1s", min_periods=1).var(ddof=0)
        expected = df.copy()
        expected["B"] = [0.0] * 5
        tm.assert_frame_equal(result, expected)

        result = df.rolling(window="1s", min_periods=1).var(ddof=1)
        expected = df.copy()
        expected["B"] = [np.nan] * 5
        tm.assert_frame_equal(result, expected)

        result = df.rolling(window="3s", min_periods=1).var(ddof=0)
        expected = df.copy()
        expected["B"] = [0.0] + [0.25] * 4
        tm.assert_frame_equal(result, expected)

        result = df.rolling(window="5s", min_periods=1).var(ddof=1)
        expected = df.copy()
        expected["B"] = [np.nan, 0.5, 1.0, 1.0, 1 + 2 / 3.0]
        tm.assert_frame_equal(result, expected)

    def test_ragged_skew(self):

        df = self.ragged
        result = df.rolling(window="3s", min_periods=1).skew()
        expected = df.copy()
        expected["B"] = [np.nan] * 5
        tm.assert_frame_equal(result, expected)

        result = df.rolling(window="5s", min_periods=1).skew()
        expected = df.copy()
        expected["B"] = [np.nan] * 2 + [0.0, 0.0, 0.0]
        tm.assert_frame_equal(result, expected)

    def test_ragged_kurt(self):

        df = self.ragged
        result = df.rolling(window="3s", min_periods=1).kurt()
        expected = df.copy()
        expected["B"] = [np.nan] * 5
        tm.assert_frame_equal(result, expected)

        result = df.rolling(window="5s", min_periods=1).kurt()
        expected = df.copy()
        expected["B"] = [np.nan] * 4 + [-1.2]
        tm.assert_frame_equal(result, expected)

    def test_ragged_count(self):

        df = self.ragged
        result = df.rolling(window="1s", min_periods=1).count()
        expected = df.copy()
        expected["B"] = [1.0, 1, 1, 1, 1]
        tm.assert_frame_equal(result, expected)

        df = self.ragged
        result = df.rolling(window="1s").count()
        tm.assert_frame_equal(result, expected)

        result = df.rolling(window="2s", min_periods=1).count()
        expected = df.copy()
        expected["B"] = [1.0, 1, 2, 1, 2]
        tm.assert_frame_equal(result, expected)

        result = df.rolling(window="2s", min_periods=2).count()
        expected = df.copy()
        expected["B"] = [np.nan, np.nan, 2, np.nan, 2]
        tm.assert_frame_equal(result, expected)

    def test_regular_min(self):

        df = DataFrame(
            {"A": date_range("20130101", periods=5, freq="s"), "B": [0.0, 1, 2, 3, 4]}
        ).set_index("A")
        result = df.rolling("1s").min()
        expected = df.copy()
        expected["B"] = [0.0, 1, 2, 3, 4]
        tm.assert_frame_equal(result, expected)

        df = DataFrame(
            {"A": date_range("20130101", periods=5, freq="s"), "B": [5, 4, 3, 4, 5]}
        ).set_index("A")

        tm.assert_frame_equal(result, expected)
        result = df.rolling("2s").min()
        expected = df.copy()
        expected["B"] = [5.0, 4, 3, 3, 4]
        tm.assert_frame_equal(result, expected)

        result = df.rolling("5s").min()
        expected = df.copy()
        expected["B"] = [5.0, 4, 3, 3, 3]
        tm.assert_frame_equal(result, expected)

    def test_ragged_min(self):

        df = self.ragged

        result = df.rolling(window="1s", min_periods=1).min()
        expected = df.copy()
        expected["B"] = [0.0, 1, 2, 3, 4]
        tm.assert_frame_equal(result, expected)

        result = df.rolling(window="2s", min_periods=1).min()
        expected = df.copy()
        expected["B"] = [0.0, 1, 1, 3, 3]
        tm.assert_frame_equal(result, expected)

        result = df.rolling(window="5s", min_periods=1).min()
        expected = df.copy()
        expected["B"] = [0.0, 0, 0, 1, 1]
        tm.assert_frame_equal(result, expected)

    def test_perf_min(self):

        N = 10000

        dfp = DataFrame(
            {"B": np.random.randn(N)}, index=date_range("20130101", periods=N, freq="s")
        )
        expected = dfp.rolling(2, min_periods=1).min()
        result = dfp.rolling("2s").min()
        assert ((result - expected) < 0.01).all().bool()

        expected = dfp.rolling(200, min_periods=1).min()
        result = dfp.rolling("200s").min()
        assert ((result - expected) < 0.01).all().bool()

    def test_ragged_max(self):

        df = self.ragged

        result = df.rolling(window="1s", min_periods=1).max()
        expected = df.copy()
        expected["B"] = [0.0, 1, 2, 3, 4]
        tm.assert_frame_equal(result, expected)

        result = df.rolling(window="2s", min_periods=1).max()
        expected = df.copy()
        expected["B"] = [0.0, 1, 2, 3, 4]
        tm.assert_frame_equal(result, expected)

        result = df.rolling(window="5s", min_periods=1).max()
        expected = df.copy()
        expected["B"] = [0.0, 1, 2, 3, 4]
        tm.assert_frame_equal(result, expected)

    def test_ragged_apply(self, raw):

        df = self.ragged

        f = lambda x: 1
        result = df.rolling(window="1s", min_periods=1).apply(f, raw=raw)
        expected = df.copy()
        expected["B"] = 1.0
        tm.assert_frame_equal(result, expected)

        result = df.rolling(window="2s", min_periods=1).apply(f, raw=raw)
        expected = df.copy()
        expected["B"] = 1.0
        tm.assert_frame_equal(result, expected)

        result = df.rolling(window="5s", min_periods=1).apply(f, raw=raw)
        expected = df.copy()
        expected["B"] = 1.0
        tm.assert_frame_equal(result, expected)

    def test_all(self):

        # simple comparison of integer vs time-based windowing
        df = self.regular * 2
        er = df.rolling(window=1)
        r = df.rolling(window="1s")

        for f in [
            "sum",
            "mean",
            "count",
            "median",
            "std",
            "var",
            "kurt",
            "skew",
            "min",
            "max",
        ]:

            result = getattr(r, f)()
            expected = getattr(er, f)()
            tm.assert_frame_equal(result, expected)

        result = r.quantile(0.5)
        expected = er.quantile(0.5)
        tm.assert_frame_equal(result, expected)

    def test_all_apply(self, raw):

        df = self.regular * 2
        er = df.rolling(window=1)
        r = df.rolling(window="1s")

        result = r.apply(lambda x: 1, raw=raw)
        expected = er.apply(lambda x: 1, raw=raw)
        tm.assert_frame_equal(result, expected)

    @pytest.mark.parametrize(
        "func",
        [
            "sum",
            pytest.param(
                "mean",
                marks=pytest.mark.skipif(
                    compat.is_platform_32bit(), reason="Numba fails here for 32 bit"
                ),
            ),
            "count",
            "median",
            "std",
            "var",
            "kurt",
            "skew",
            "min",
            "max",
        ],
    )
    def test_all2(self, func):

        # more sophisticated comparison of integer vs.
        # time-based windowing
        df = DataFrame(
            {"B": np.arange(50)}, index=date_range("20130101", periods=50, freq="H")
        )
        # in-range data
        dft = df.between_time("09:00", "16:00")

        r = dft.rolling(window="5H")

        result = getattr(r, func)()

        # we need to roll the days separately
        # to compare with a time-based roll
        # finally groupby-apply will return a multi-index
        # so we need to drop the day
        def agg_by_day(x):
            x = x.between_time("09:00", "16:00")
            return getattr(x.rolling(5, min_periods=1), func)()

        expected = (
            df.groupby(df.index.day).apply(agg_by_day).reset_index(level=0, drop=True)
        )

        tm.assert_frame_equal(result, expected)

    def test_groupby_monotonic(self):

        # GH 15130
        # we don't need to validate monotonicity when grouping

        data = [
            ["David", "1/1/2015", 100],
            ["David", "1/5/2015", 500],
            ["David", "5/30/2015", 50],
            ["David", "7/25/2015", 50],
            ["Ryan", "1/4/2014", 100],
            ["Ryan", "1/19/2015", 500],
            ["Ryan", "3/31/2016", 50],
            ["Joe", "7/1/2015", 100],
            ["Joe", "9/9/2015", 500],
            ["Joe", "10/15/2015", 50],
        ]

        df = DataFrame(data=data, columns=["name", "date", "amount"])
        df["date"] = to_datetime(df["date"])

        expected = (
            df.set_index("date")
            .groupby("name")
            .apply(lambda x: x.rolling("180D")["amount"].sum())
        )
        result = df.groupby("name").rolling("180D", on="date")["amount"].sum()
        tm.assert_series_equal(result, expected)

    def test_non_monotonic(self):
        # GH 13966 (similar to #15130, closed by #15175)

        dates = date_range(start="2016-01-01 09:30:00", periods=20, freq="s")
        df = DataFrame(
            {
                "A": [1] * 20 + [2] * 12 + [3] * 8,
                "B": np.concatenate((dates, dates)),
                "C": np.arange(40),
            }
        )

        result = df.groupby("A").rolling("4s", on="B").C.mean()
        expected = (
            df.set_index("B").groupby("A").apply(lambda x: x.rolling("4s")["C"].mean())
        )
        tm.assert_series_equal(result, expected)

        df2 = df.sort_values("B")
        result = df2.groupby("A").rolling("4s", on="B").C.mean()
        tm.assert_series_equal(result, expected)

    @pytest.mark.skipif(
        compat.is_platform_32bit(), reason="Numba fails here for 32 bit"
    )
    def test_rolling_cov_offset(self):
        # GH16058

        idx = date_range("2017-01-01", periods=24, freq="1h")
        ss = Series(np.arange(len(idx)), index=idx)

        result = ss.rolling("2h").cov()
        expected = Series([np.nan] + [0.5] * (len(idx) - 1), index=idx)
        tm.assert_series_equal(result, expected)

        expected2 = ss.rolling(2, min_periods=1).cov()
        tm.assert_series_equal(result, expected2)

        result = ss.rolling("3h").cov()
        expected = Series([np.nan, 0.5] + [1.0] * (len(idx) - 2), index=idx)
        tm.assert_series_equal(result, expected)

        expected2 = ss.rolling(3, min_periods=1).cov()
        tm.assert_series_equal(result, expected2)

    def test_rolling_on_decreasing_index(self):
        # GH-19248
        index = [
            Timestamp("20190101 09:00:00"),
            Timestamp("20190101 09:00:02"),
            Timestamp("20190101 09:00:03"),
            Timestamp("20190101 09:00:05"),
            Timestamp("20190101 09:00:06"),
        ]

        df = DataFrame({"column": [3, 4, 4, 2, 1]}, index=reversed(index))
        result = df.rolling("2s").min()
        expected = DataFrame(
            {"column": [3.0, 3.0, 3.0, 2.0, 1.0]}, index=reversed(index)
        )
        tm.assert_frame_equal(result, expected)

    def test_rolling_on_multi_index_level(self):
        # GH-15584
        df = DataFrame(
            {"column": range(6)},
            index=MultiIndex.from_product(
                [date_range("20190101", periods=3), range(2)], names=["date", "seq"]
            ),
        )
        result = df.rolling("10d", on=df.index.get_level_values("date")).sum()
        expected = DataFrame(
            {"column": [0.0, 1.0, 3.0, 6.0, 10.0, 15.0]}, index=df.index
        )
        tm.assert_frame_equal(result, expected)<|MERGE_RESOLUTION|>--- conflicted
+++ resolved
@@ -1,11 +1,8 @@
 import numpy as np
 import pytest
 
-<<<<<<< HEAD
 import pandas.compat as compat
 
-from pandas import DataFrame, Index, Series, Timestamp, date_range, to_datetime
-=======
 from pandas import (
     DataFrame,
     Index,
@@ -15,7 +12,6 @@
     date_range,
     to_datetime,
 )
->>>>>>> 44b86521
 import pandas.util.testing as tm
 
 import pandas.tseries.offsets as offsets
